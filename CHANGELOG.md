# Changelog

<<<<<<< HEAD
### v1.1.0
Release date: 2025-04-16
- 16/48-bit support for PNG, TIFF
- Support ICC-profiles
- Callback and improved support for RetroShine

### v1.0.1
Released date: unreleased
=======
### v1.0.1
Released date: 2015-04-16
>>>>>>> bfb2935f
- github workflow
- test against PIL 11

### v1.0.0
Release date: 2024-11-08
- Simplified CLI options
- Python f-string options
- Semantic Versioning
- Tests and pyproject.toml

### v0.2.0
Release date: 2024-09-03
- Support Free Curve Inference models

### v0.1.0
Release date: 2024-01-21
- JPEG: Preserve EXIF and quality
- Add Versioning
- Add Changelog
- Dump version/parameters in comment/EXIF<|MERGE_RESOLUTION|>--- conflicted
+++ resolved
@@ -1,6 +1,5 @@
 # Changelog
 
-<<<<<<< HEAD
 ### v1.1.0
 Release date: 2025-04-16
 - 16/48-bit support for PNG, TIFF
@@ -8,11 +7,7 @@
 - Callback and improved support for RetroShine
 
 ### v1.0.1
-Released date: unreleased
-=======
-### v1.0.1
 Released date: 2015-04-16
->>>>>>> bfb2935f
 - github workflow
 - test against PIL 11
 
